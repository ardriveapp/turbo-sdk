--- conflicted
+++ resolved
@@ -47,12 +47,8 @@
 
     it('should be a TurboAuthenticatedClient running in the browser and provided a privateKey', async () => {
       const turbo = TurboFactory.authenticated({
-<<<<<<< HEAD
-        privateKey: jwk,
-=======
         privateKey: testJwk,
         ...turboDevelopmentConfigurations,
->>>>>>> d6890edd
       });
       expect(turbo).to.be.instanceOf(TurboUnauthenticatedClient);
     });
@@ -271,11 +267,6 @@
     };
 
     before(async () => {
-<<<<<<< HEAD
-      jwk = await Arweave.crypto.generateJWK();
-
-=======
->>>>>>> d6890edd
       turbo = TurboFactory.authenticated({
         privateKey: testJwk,
         ...turboDevelopmentConfigurations,
