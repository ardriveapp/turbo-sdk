#!/usr/bin/env node

/**
 * Copyright (C) 2022-2024 Permanent Data Solutions, Inc. All Rights Reserved.
 *
 * This program is free software: you can redistribute it and/or modify
 * it under the terms of the GNU Affero General Public License as published by
 * the Free Software Foundation, either version 3 of the License, or
 * (at your option) any later version.
 *
 * This program is distributed in the hope that it will be useful,
 * but WITHOUT ANY WARRANTY; without even the implied warranty of
 * MERCHANTABILITY or FITNESS FOR A PARTICULAR PURPOSE.  See the
 * GNU Affero General Public License for more details.
 *
 * You should have received a copy of the GNU Affero General Public License
 * along with this program.  If not, see <http://www.gnu.org/licenses/>.
 */
// eslint-disable-next-line header/header -- This is a CLI file
import { Command, program } from 'commander';

import { version } from '../version.js';
import {
  balance,
  cryptoFund,
<<<<<<< HEAD
  getBalance,
  price,
=======
>>>>>>> 7d2692cc
  topUp,
  uploadFile,
  uploadFolder,
} from './commands/index.js';
import {
  globalOptions,
  optionMap,
  uploadFileOptions,
  uploadFolderOptions,
  walletOptions,
} from './options.js';
import { TopUpOptions, UploadFolderOptions } from './types.js';
import { applyOptions, runCommand } from './utils.js';

applyOptions(
  program
    .name('turbo')
    .version(version)
    .description('Turbo CLI')
    .helpCommand(true),
  globalOptions,
);

applyOptions(
  program.command('balance').description('Get balance of a Turbo address'),
  [optionMap.address, ...walletOptions],
).action(async (_commandOptions, command: Command) => {
  await runCommand(command, balance);
});

applyOptions(
  program.command('top-up').description('Top up a Turbo address with Fiat'),
  [...walletOptions, optionMap.address, optionMap.value, optionMap.currency],
).action(async (_commandOptions, command: Command) => {
  await runCommand<TopUpOptions>(command, topUp);
});

applyOptions(
  program.command('crypto-fund').description('Top up a wallet with crypto'),
  [...walletOptions, optionMap.value, optionMap.txId],
).action(async (_commandOptions, command: Command) => {
  await runCommand(command, cryptoFund);
});

applyOptions(
  program.command('upload-folder').description('Upload a folder using Turbo'),
  uploadFolderOptions,
).action(async (_commandOptions, command: Command) => {
  await runCommand<UploadFolderOptions>(command, uploadFolder);
});

applyOptions(
  program.command('upload-file').description('Upload a file using Turbo'),
  uploadFileOptions,
).action(async (_commandOptions, command: Command) => {
  await runCommand(command, uploadFile);
});

applyOptions(
  program
    .command('price')
    .description(
      'Get the current Credits estimate for byte, crypto, or fiat value',
    ),
  [optionMap.value, optionMap.type],
).action(async (_commandOptions, command: Command) => {
  await runCommand(command, price);
});

if (
  process.argv[1].includes('bin/turbo') || // Running from global .bin
  process.argv[1].includes('cli/cli') // Running from source
) {
  program.parse(process.argv);
}<|MERGE_RESOLUTION|>--- conflicted
+++ resolved
@@ -23,11 +23,7 @@
 import {
   balance,
   cryptoFund,
-<<<<<<< HEAD
-  getBalance,
   price,
-=======
->>>>>>> 7d2692cc
   topUp,
   uploadFile,
   uploadFolder,
