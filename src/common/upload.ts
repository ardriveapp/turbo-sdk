--- conflicted
+++ resolved
@@ -14,11 +14,7 @@
  * limitations under the License.
  */
 import { CanceledError } from 'axios';
-<<<<<<< HEAD
-import { IAxiosRetryConfig } from 'axios-retry';
 import { BigNumber } from 'bignumber.js';
-=======
->>>>>>> f1c890fb
 import { Readable } from 'node:stream';
 import { pLimit } from 'plimit-lit';
 
@@ -92,12 +88,8 @@
   protected httpService: TurboHTTPService;
   protected logger: TurboLogger;
   protected token: TokenType;
-<<<<<<< HEAD
-  protected retryConfig: IAxiosRetryConfig;
-
-=======
+
   protected retryConfig: RetryConfig;
->>>>>>> f1c890fb
   constructor({
     url = defaultUploadServiceURL,
     logger = TurboWinstonLogger.default,
@@ -490,11 +482,8 @@
       maxChunkConcurrency,
       chunkByteCount,
       chunkingMode,
-<<<<<<< HEAD
       onDemandOptions = {},
-=======
       maxFinalizeMs,
->>>>>>> f1c890fb
     } = params;
 
     const {
