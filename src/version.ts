/**
 * Copyright (C) 2022-2024 Permanent Data Solutions, Inc.
 *
 * Licensed under the Apache License, Version 2.0 (the "License");
 * you may not use this file except in compliance with the License.
 * You may obtain a copy of the License at
 *
 *     http://www.apache.org/licenses/LICENSE-2.0
 *
 * Unless required by applicable law or agreed to in writing, software
 * distributed under the License is distributed on an "AS IS" BASIS,
 * WITHOUT WARRANTIES OR CONDITIONS OF ANY KIND, either express or implied.
 * See the License for the specific language governing permissions and
 * limitations under the License.
 */

// AUTOMATICALLY GENERATED FILE - DO NOT TOUCH
<<<<<<< HEAD
export const version = '1.18.0-alpha.2';
=======
export const version = '1.18.0';
>>>>>>> 5f1c4639
<|MERGE_RESOLUTION|>--- conflicted
+++ resolved
@@ -15,8 +15,4 @@
  */
 
 // AUTOMATICALLY GENERATED FILE - DO NOT TOUCH
-<<<<<<< HEAD
-export const version = '1.18.0-alpha.2';
-=======
-export const version = '1.18.0';
->>>>>>> 5f1c4639
+export const version = '1.18.0';