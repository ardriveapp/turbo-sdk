/**
 * Copyright (C) 2022-2024 Permanent Data Solutions, Inc.
 *
 * Licensed under the Apache License, Version 2.0 (the "License");
 * you may not use this file except in compliance with the License.
 * You may obtain a copy of the License at
 *
 *     http://www.apache.org/licenses/LICENSE-2.0
 *
 * Unless required by applicable law or agreed to in writing, software
 * distributed under the License is distributed on an "AS IS" BASIS,
 * WITHOUT WARRANTIES OR CONDITIONS OF ANY KIND, either express or implied.
 * See the License for the specific language governing permissions and
 * limitations under the License.
 */

// AUTOMATICALLY GENERATED FILE - DO NOT TOUCH
<<<<<<< HEAD
export const version = '1.32.0-alpha.2';
=======
export const version = '1.32.0';
>>>>>>> fa1204cb
<|MERGE_RESOLUTION|>--- conflicted
+++ resolved
@@ -15,8 +15,4 @@
  */
 
 // AUTOMATICALLY GENERATED FILE - DO NOT TOUCH
-<<<<<<< HEAD
-export const version = '1.32.0-alpha.2';
-=======
-export const version = '1.32.0';
->>>>>>> fa1204cb
+export const version = '1.32.0';