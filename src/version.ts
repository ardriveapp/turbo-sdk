--- conflicted
+++ resolved
@@ -15,8 +15,4 @@
  */
 
 // AUTOMATICALLY GENERATED FILE - DO NOT TOUCH
-<<<<<<< HEAD
-export const version = '1.37.0-alpha.2';
-=======
-export const version = '1.37.0';
->>>>>>> 135eb16b
+export const version = '1.37.0';