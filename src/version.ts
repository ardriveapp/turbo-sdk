/**
 * Copyright (C) 2022-2023 Permanent Data Solutions, Inc. All Rights Reserved.
 *
 * This program is free software: you can redistribute it and/or modify
 * it under the terms of the GNU Affero General Public License as published by
 * the Free Software Foundation, either version 3 of the License, or
 * (at your option) any later version.
 *
 * This program is distributed in the hope that it will be useful,
 * but WITHOUT ANY WARRANTY; without even the implied warranty of
 * MERCHANTABILITY or FITNESS FOR A PARTICULAR PURPOSE.  See the
 * GNU Affero General Public License for more details.
 *
 * You should have received a copy of the GNU Affero General Public License
 * along with this program.  If not, see <http://www.gnu.org/licenses/>.
 */

// AUTOMATICALLY GENERATED FILE - DO NOT TOUCH
<<<<<<< HEAD
export const version = '1.7.0-alpha.2';
=======
export const version = '1.7.0';
>>>>>>> 6717d380
<|MERGE_RESOLUTION|>--- conflicted
+++ resolved
@@ -16,8 +16,4 @@
  */
 
 // AUTOMATICALLY GENERATED FILE - DO NOT TOUCH
-<<<<<<< HEAD
-export const version = '1.7.0-alpha.2';
-=======
-export const version = '1.7.0';
->>>>>>> 6717d380
+export const version = '1.7.0';