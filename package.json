--- conflicted
+++ resolved
@@ -1,10 +1,6 @@
 {
   "name": "@ardrive/turbo-sdk",
-<<<<<<< HEAD
-  "version": "1.13.0-alpha.3",
-=======
   "version": "1.13.0",
->>>>>>> 5b9ef311
   "main": "./lib/cjs/node/index.js",
   "types": "./lib/types/node/index.d.ts",
   "module": "./lib/esm/node/index.js",
