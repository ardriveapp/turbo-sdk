--- conflicted
+++ resolved
@@ -1,10 +1,6 @@
 {
   "name": "@ardrive/turbo-sdk",
-<<<<<<< HEAD
-  "version": "1.7.0-alpha.2",
-=======
   "version": "1.7.0",
->>>>>>> 6717d380
   "main": "./lib/cjs/node/index.js",
   "types": "./lib/types/node/index.d.ts",
   "module": "./lib/esm/node/index.js",
