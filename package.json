{
  "name": "@ardrive/turbo-sdk",
<<<<<<< HEAD
  "version": "1.15.0-alpha.1",
=======
  "version": "1.14.1",
>>>>>>> f2e776a7
  "main": "./lib/cjs/node/index.js",
  "types": "./lib/types/node/index.d.ts",
  "module": "./lib/esm/node/index.js",
  "browser": "./bundles/web.bundle.min.js",
  "type": "module",
  "repository": {
    "type": "git",
    "url": "https://github.com/ardriveapp/turbo-sdk.git"
  },
  "files": [
    "lib",
    "bundles",
    "LICENSE",
    "README.md"
  ],
  "author": {
    "name": "Permanent Data Solutions Inc",
    "email": "info@ardrive.io",
    "website": "https://ardrive.io"
  },
  "exports": {
    ".": {
      "import": "./lib/esm/node/index.js",
      "require": "./lib/cjs/node/index.js",
      "types": "./lib/types/node/index.d.ts",
      "browser": "./bundles/web.bundle.min.js"
    },
    "./node": {
      "import": "./lib/esm/node/index.js",
      "require": "./lib/cjs/node/index.js",
      "types": "./lib/types/node/index.d.ts"
    },
    "./web": {
      "import": "./lib/esm/web/index.js",
      "require": "./lib/cjs/web/index.js",
      "types": "./lib/types/web/index.d.ts",
      "browser": "./bundles/web.bundle.min.js"
    }
  },
  "bin": {
    "turbo": "./lib/esm/cli/cli.js"
  },
  "engines": {
    "node": ">=18"
  },
  "license": "AGPL-3.0-or-later",
  "scripts": {
    "build:web": "node bundle.mjs",
    "build:esm": "yarn tsc -p tsconfig.json",
    "build:cjs": "yarn tsc -p tsconfig.cjs.json && echo '{\"type\": \"commonjs\"}' > lib/cjs/package.json",
    "build:types": "yarn tsc -p tsconfig.types.json",
    "build": "yarn clean && yarn build:web && yarn build:esm && yarn build:cjs && yarn build:types",
    "clean": "rimraf [ lib coverage bundles ]",
    "lint": "eslint src",
    "lint:fix": "eslint src --fix",
    "format": "prettier --check .",
    "format:fix": "prettier --write .",
    "test": "c8 mocha --config .mocharc --exit",
    "test:web": "c8 mocha --config .mocharc --exclude tests/**/*.node.test.ts --exit",
    "test:node": "c8 mocha --config .mocharc --exclude tests/**/*.web.test.ts --exit",
    "test:docker": "./run-tests.sh",
    "prepare": "husky install",
    "examples": "yarn example:esm & yarn example:cjs & yarn example:ts:esm & yarn example:ts:cjs",
    "example:esm": "cd examples/esm && yarn && node index.mjs",
    "example:cjs": "cd examples/cjs && yarn && node index.cjs",
    "example:web": "http-server --port 8080 --host -o examples/web",
    "example:ts:esm": "cd examples/typescript/esm && yarn && yarn test",
    "example:ts:cjs": "cd examples/typescript/cjs && yarn && yarn test",
    "docker:up": "docker compose up --quiet-pull --pull always -d",
    "docker:down": "docker compose down -v",
    "docs": "markdown-toc-gen insert README.md"
  },
  "dependencies": {
    "@ar.io/arbundles": "^1.0.1",
    "@cosmjs/amino": "^0.32.4",
    "@cosmjs/crypto": "^0.32.4",
    "@cosmjs/encoding": "^0.32.4",
    "@cosmjs/proto-signing": "^0.32.4",
    "@ethersproject/signing-key": "^5.7.0",
    "@kyvejs/sdk": "^1.3.2",
    "@solana/web3.js": "^1.91.7",
    "arweave": "^1.15.1",
    "axios": "1.4.0",
    "axios-retry": "^3.7.0",
    "bignumber.js": "^9.1.2",
    "bs58": "^5.0.0",
    "commander": "^12.1.0",
    "ethers": "^6.12.0",
    "mime-types": "^2.1.35",
    "plimit-lit": "^3.0.1",
    "tweetnacl": "^1.0.3",
    "winston": "^3.14.1"
  },
  "devDependencies": {
    "@commitlint/cli": "^17.1.2",
    "@commitlint/config-conventional": "^17.1.0",
    "@esbuild-plugins/node-modules-polyfill": "^0.2.2",
    "@semantic-release/changelog": "^6.0.3",
    "@semantic-release/exec": "^6.0.3",
    "@semantic-release/git": "^10.0.1",
    "@trivago/prettier-plugin-sort-imports": "^4.2.0",
    "@types/chai": "^4.3.5",
    "@types/mime-types": "^2.1.4",
    "@types/mocha": "^10.0.1",
    "@types/node": "^20.4.8",
    "@types/sinon": "^10.0.15",
    "@typescript-eslint/eslint-plugin": "^5.62.0",
    "@typescript-eslint/parser": "^6.4.0",
    "c8": "^8.0.1",
    "chai": "^4.3.7",
    "dotenv-cli": "^7.4.1",
    "esbuild": "^0.19.2",
    "esbuild-plugin-polyfill-node": "^0.3.0",
    "eslint": "^8.47.0",
    "eslint-config-prettier": "^9.0.0",
    "eslint-config-standard-with-typescript": "^37.0.0",
    "eslint-plugin-header": "^3.1.1",
    "eslint-plugin-import": "^2.28.0",
    "eslint-plugin-mocha": "^10.1.0",
    "eslint-plugin-n": "^16.0.1",
    "eslint-plugin-prettier": "^5.0.0",
    "eslint-plugin-promise": "^6.1.1",
    "http-server": "^14.1.1",
    "husky": "^8.0.3",
    "markdown-toc-gen": "^1.0.1",
    "mocha": "^10.2.0",
    "node-fetch": "^3.3.2",
    "prettier": "^3.0.2",
    "rimraf": "^5.0.1",
    "semantic-release": "^21.0.7",
    "sinon": "^15.2.0",
    "ts-node": "^10.9.1",
    "typescript": "^5.5.4"
  }
}<|MERGE_RESOLUTION|>--- conflicted
+++ resolved
@@ -1,10 +1,6 @@
 {
   "name": "@ardrive/turbo-sdk",
-<<<<<<< HEAD
-  "version": "1.15.0-alpha.1",
-=======
   "version": "1.14.1",
->>>>>>> f2e776a7
   "main": "./lib/cjs/node/index.js",
   "types": "./lib/types/node/index.d.ts",
   "module": "./lib/esm/node/index.js",
